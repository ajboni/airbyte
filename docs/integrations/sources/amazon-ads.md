--- conflicted
+++ resolved
@@ -76,11 +76,8 @@
 
 | Version | Date | Pull Request | Subject |
 | :--- | :--- | :--- | :--- |
-<<<<<<< HEAD
-| `0.1.4` | 2022-02-14 | [\#8661](https://github.com/airbytehq/airbyte/pull/8661) | Update fields in source-connectors specifications |
-=======
+| `0.1.5` | 2022-04-05 | [\#8661](https://github.com/airbytehq/airbyte/pull/8661) | Update fields in source-connectors specifications |
 | `0.1.4` | 2022-02-21 | [\#10513](https://github.com/airbytehq/airbyte/pull/10513) | `Increasing REPORT_WAIT_TIMEOUT for supporting report generation which takes longer time ` |
->>>>>>> 99875c42
 | `0.1.3` | 2021-12-28 | [\#8388](https://github.com/airbytehq/airbyte/pull/8388) | `Add retry if recoverable error  occured for reporting stream processing` |
 | `0.1.2` | 2021-10-01 | [\#6367](https://github.com/airbytehq/airbyte/pull/6461) | `Add option to pull data for different regions. Add option to choose profiles we want to pull data. Add lookback` |
 | `0.1.1` | 2021-09-22 | [\#6367](https://github.com/airbytehq/airbyte/pull/6367) | `Add seller and vendor filters to profiles stream` |
