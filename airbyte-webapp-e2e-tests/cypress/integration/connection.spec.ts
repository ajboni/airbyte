--- conflicted
+++ resolved
@@ -3,23 +3,10 @@
 import { deleteDestination } from "commands/destination";
 import { deleteSource } from "commands/source";
 import { initialSetupCompleted } from "commands/workspaces";
-<<<<<<< HEAD
 import { confirmStreamConfigurationChangedPopup, selectSchedule, fillOutDestinationPrefix, goToReplicationTab, setupDestinationNamespaceCustomFormat, selectSyncMode, checkSuccessResult, searchStream, selectCursorField, checkCursorField} from "pages/replicationPage";
 import { openSourceDestinationFromGrid, goToSourcePage} from "pages/sourcePage";
 import { goToSettingsPage } from "pages/settingsConnectionPage"
-=======
-import {
-  confirmStreamConfigurationChangedPopup,
-  selectSchedule,
-  fillOutDestinationPrefix,
-  goToReplicationTab,
-  setupDestinationNamespaceCustomFormat,
-  selectFullAppendSyncMode,
-  checkSuccessResult,
-} from "pages/replicationPage";
-import { openSourceDestinationFromGrid, goToSourcePage } from "pages/sourcePage";
-import { goToSettingsPage } from "pages/settingsConnectionPage";
->>>>>>> 1c2a8512
+
 
 describe("Connection main actions", () => {
   beforeEach(() => {
@@ -154,17 +141,10 @@
 
     goToReplicationTab();
 
-<<<<<<< HEAD
     selectSchedule('Every hour');
     fillOutDestinationPrefix('auto_test');
     setupDestinationNamespaceCustomFormat('_test');
     selectSyncMode("Full refresh", "Append");
-=======
-    selectSchedule("Every hour");
-    fillOutDestinationPrefix("auto_test");
-    setupDestinationNamespaceCustomFormat("_test");
-    selectFullAppendSyncMode();
->>>>>>> 1c2a8512
 
     submitButtonClick();
     confirmStreamConfigurationChangedPopup();
