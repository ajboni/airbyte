--- conflicted
+++ resolved
@@ -8,18 +8,10 @@
 from airbyte_cdk.sources.declarative.cdk_jsonschema import JsonSchemaMixin
 from airbyte_cdk.sources.declarative.interpolation.interpolated_string import InterpolatedString
 from airbyte_cdk.sources.declarative.schema.schema_loader import SchemaLoader
-from airbyte_cdk.sources.declarative.types import Config
 
 
-<<<<<<< HEAD
 class JsonSchema(SchemaLoader, JsonSchemaMixin):
-    def __init__(self, file_path: Union[str, InterpolatedString], config: Config, **kwargs: dict):
-        if type(file_path) == str:
-            file_path = InterpolatedString(file_path)
-=======
-class JsonSchema(SchemaLoader):
     def __init__(self, file_path: InterpolatedString, name: str, config, **kwargs):
->>>>>>> e80b543d
         self._file_path = file_path
         self._config = config
         self._kwargs = kwargs
