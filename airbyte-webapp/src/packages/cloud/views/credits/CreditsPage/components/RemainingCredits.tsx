import React, { useEffect, useRef, useState } from "react";
import { FormattedMessage, FormattedNumber } from "react-intl";
import { useSearchParams } from "react-router-dom";
import { useEffectOnce } from "react-use";
import styled from "styled-components";

import { Button } from "components";

import { useConfig } from "config";
import { Action, Namespace } from "core/analytics";
import { useAnalyticsService } from "hooks/services/Analytics";
import { useCurrentWorkspace } from "hooks/services/useWorkspace";
import { CloudWorkspace } from "packages/cloud/lib/domain/cloudWorkspaces/types";
import { useStripeCheckout } from "packages/cloud/services/stripe/StripeService";
import {
  useGetCloudWorkspace,
  useInvalidateCloudWorkspace,
} from "packages/cloud/services/workspaces/WorkspacesService";

interface Props {
  selfServiceCheckoutEnabled: boolean;
}

const Block = styled.div`
  background: ${({ theme }) => theme.darkBeigeColor};
  border-radius: 8px;
  padding: 18px 25px 22px;
  font-size: 13px;
  line-height: 20px;
  display: flex;
  justify-content: space-between;
  align-items: center;
  margin: 10px 0px;
`;
const CreditView = styled.div`
  text-transform: uppercase;
`;
const Count = styled.div`
  padding-top: 6px;
  font-weight: bold;
  font-size: 24px;
  line-height: 29px;
`;
const Actions = styled.div`
  display: flex;
  gap: 12px;
`;

const STRIPE_SUCCESS_QUERY = "stripeCheckoutSuccess";

/**
 * Checks whether the given cloud workspace had a recent increase in credits.
 */
function hasRecentCreditIncrease(cloudWorkspace: CloudWorkspace): boolean {
  const lastIncrement = cloudWorkspace.lastCreditPurchaseIncrementTimestamp;
  return lastIncrement ? Date.now() - lastIncrement < 30000 : false;
}

const RemainingCredits: React.FC<Props> = ({ selfServiceCheckoutEnabled }) => {
  const retryIntervalId = useRef<number>();
  const config = useConfig();
  const currentWorkspace = useCurrentWorkspace();
  const cloudWorkspace = useGetCloudWorkspace(currentWorkspace.workspaceId);
  const [searchParams, setSearchParams] = useSearchParams();
  const invalidateWorkspace = useInvalidateCloudWorkspace(currentWorkspace.workspaceId);
  const { isLoading, mutateAsync: createCheckout } = useStripeCheckout();
  const analytics = useAnalyticsService();
  const [isWaitingForCredits, setIsWaitingForCredits] = useState(false);

  useEffectOnce(() => {
    // If we are coming back from a successfull stripe checkout ...
    if (searchParams.has(STRIPE_SUCCESS_QUERY)) {
      // Remove the stripe parameter from the URL
      setSearchParams({}, { replace: true });
      // If the workspace doesn't have a recent increase in credits our server has not yet
      // received the Stripe callback or updated the workspace information. We're going to
      // switch into a loading mode and relaod the workspace every 3s from now on until
      // the workspace has received the credit update (see useEffect below)
      if (!hasRecentCreditIncrease(cloudWorkspace)) {
        setIsWaitingForCredits(true);
        retryIntervalId.current = window.setInterval(() => {
          invalidateWorkspace();
        }, 3000);
      }
    }
  });

  useEffect(() => {
    // Whenever the `cloudWorkspace` changes and now has a recent credit increment, while we're still waiting
    // for new credits to come in (i.e. the retryIntervalId is still set), we know that we now
    // handled the actual credit purchase and can clean the interval and loading state.
    if (retryIntervalId.current && hasRecentCreditIncrease(cloudWorkspace)) {
      clearInterval(retryIntervalId.current);
      retryIntervalId.current = undefined;
      setIsWaitingForCredits(false);
    }
  }, [cloudWorkspace]);

  const startStripeCheckout = async () => {
    // Use the current URL as a success URL but attach the STRIPE_SUCCESS_QUERY to it
    const successUrl = new URL(window.location.href);
    successUrl.searchParams.set(STRIPE_SUCCESS_QUERY, "true");
    const { stripeUrl } = await createCheckout({
      workspaceId: currentWorkspace.workspaceId,
      successUrl: successUrl.href,
      cancelUrl: window.location.href,
    });
    await analytics.track(Namespace.CREDITS, Action.CHECKOUT_START, {
      actionDescription: "Checkout Start",
    });
    // Forward to stripe as soon as we created a checkout session successfully
    window.location.assign(stripeUrl);
  };

  return (
    <Block>
      <CreditView>
        <FormattedMessage id="credits.remainingCredits" />
        <Count>
          <FormattedNumber value={cloudWorkspace.remainingCredits} />
        </Count>
      </CreditView>
      <Actions>
        <Button
          disabled={!selfServiceCheckoutEnabled}
<<<<<<< HEAD
          size="l"
          type="button"
          onClick={startStripeCheckout}
          isLoading={isLoading || isWaitingForCredits}
          label={<FormattedMessage id="credits.buyCredits" />}
        />
        <Button
          // @ts-ignore
          as="a"
          target="_blank"
          href={config.links.contactSales}
          size="l"
          label={<FormattedMessage id="credits.talkToSales" />}
        />
=======
          type="button"
          onClick={startStripeCheckout}
          isLoading={isLoading || isWaitingForCredits}
        >
          <FormattedMessage id="credits.buyCredits" />
        </LoadingButton>
        <Button as="a" target="_blank" href={config.links.contactSales}>
          <FormattedMessage id="credits.talkToSales" />
        </Button>
>>>>>>> 469a4fcf
      </Actions>
    </Block>
  );
};

export default RemainingCredits;<|MERGE_RESOLUTION|>--- conflicted
+++ resolved
@@ -123,7 +123,6 @@
       <Actions>
         <Button
           disabled={!selfServiceCheckoutEnabled}
-<<<<<<< HEAD
           size="l"
           type="button"
           onClick={startStripeCheckout}
@@ -138,17 +137,6 @@
           size="l"
           label={<FormattedMessage id="credits.talkToSales" />}
         />
-=======
-          type="button"
-          onClick={startStripeCheckout}
-          isLoading={isLoading || isWaitingForCredits}
-        >
-          <FormattedMessage id="credits.buyCredits" />
-        </LoadingButton>
-        <Button as="a" target="_blank" href={config.links.contactSales}>
-          <FormattedMessage id="credits.talkToSales" />
-        </Button>
->>>>>>> 469a4fcf
       </Actions>
     </Block>
   );
