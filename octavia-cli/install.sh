--- conflicted
+++ resolved
@@ -3,11 +3,7 @@
 # This install scripts currently only works for ZSH and Bash profiles.
 # It creates an octavia alias in your profile bound to a docker run command and your current user.
 
-<<<<<<< HEAD
-VERSION=0.39.24-alpha
-=======
 VERSION=0.39.26-alpha
->>>>>>> 581607c7
 OCTAVIA_ENV_FILE=${HOME}/.octavia
 
 detect_profile() {
