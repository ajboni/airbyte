--- conflicted
+++ resolved
@@ -2,12 +2,7 @@
 import { FormattedMessage } from "react-intl";
 import styled from "styled-components";
 
-<<<<<<< HEAD
-import { Button, Link, LoadingButton } from "components";
 import { Card } from "components/base/Card";
-=======
-import { ContentCard } from "components";
->>>>>>> 4ef54ad6
 import HeadTitle from "components/HeadTitle";
 
 import LogsContent from "./components/LogsContent";
@@ -24,54 +19,6 @@
   return (
     <Content>
       <HeadTitle titles={[{ id: "sidebar.settings" }, { id: "admin.configuration" }]} />
-<<<<<<< HEAD
-      <Card title={<FormattedMessage id="admin.export" />}>
-        <ButtonContent>
-          <LoadingButton onClick={onExport} isLoading={loadingExport}>
-            <FormattedMessage id="admin.exportConfiguration" />
-          </LoadingButton>
-          <Text>
-            <FormattedMessage
-              id="admin.exportConfigurationText"
-              values={{
-                lnk: (lnk: React.ReactNode) => (
-                  <DocLink target="_blank" href={config.links.configurationArchiveLink} as="a">
-                    {lnk}
-                  </DocLink>
-                ),
-              }}
-            />
-          </Text>
-        </ButtonContent>
-      </Card>
-
-      <ControlContent title={<FormattedMessage id="admin.import" />}>
-        <ButtonContent>
-          <Button onClick={() => setIsModalOpen(true)}>
-            <FormattedMessage id="admin.importConfiguration" />
-          </Button>
-          <Text>
-            <FormattedMessage
-              id="admin.importConfigurationText"
-              values={{
-                warn: (warn: React.ReactNode) => <Warning>{warn}</Warning>,
-              }}
-            />
-          </Text>
-          {isModalOpen && (
-            <ImportConfigurationModal
-              onClose={() => setIsModalOpen(false)}
-              onSubmit={onImport}
-              isLoading={loading}
-              error={error}
-              cleanError={() => setError(null)}
-            />
-          )}
-        </ButtonContent>
-      </ControlContent>
-=======
->>>>>>> 4ef54ad6
-
       <ControlContent title={<FormattedMessage id="admin.logs" />}>
         <LogsContent />
       </ControlContent>
