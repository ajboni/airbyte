--- conflicted
+++ resolved
@@ -90,16 +90,8 @@
   if (schemaErrorStatus) {
     const job = LogsRequestError.extractJobInfo(schemaErrorStatus);
     return (
-<<<<<<< HEAD
       <Card>
-        <TryAfterErrorBlock
-          onClick={onDiscoverSchema}
-          additionControl={<SkipButton>{additionBottomControls}</SkipButton>}
-        />
-=======
-      <ContentCard>
         <TryAfterErrorBlock onClick={onDiscoverSchema} />
->>>>>>> 4ef54ad6
         {job && <JobItem job={job} />}
       </Card>
     );
