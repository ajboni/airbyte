--- conflicted
+++ resolved
@@ -11,9 +11,5 @@
     implementation(enforcedPlatform('org.junit:junit-bom:5.8.2'))
     implementation 'org.junit.jupiter:junit-jupiter-api'
     implementation 'org.junit.jupiter:junit-jupiter-params'
-<<<<<<< HEAD
-    implementation 'org.junit.jupiter:junit-jupiter-params'
-=======
->>>>>>> daafb61e
     implementation 'org.mockito:mockito-core:4.6.1'
 }