/*
 * Copyright (c) 2021 Airbyte, Inc., all rights reserved.
 */

package io.airbyte.integrations.destination.redshift;

import com.fasterxml.jackson.databind.JsonNode;
import io.airbyte.commons.json.Jsons;
import io.airbyte.db.jdbc.JdbcDatabase;
import io.airbyte.integrations.base.JavaBaseConstants;
import io.airbyte.integrations.destination.jdbc.JdbcSqlOperations;
import io.airbyte.integrations.destination.jdbc.SqlOperations;
import io.airbyte.integrations.destination.jdbc.SqlOperationsUtils;
import io.airbyte.integrations.destination.redshift.enums.RedshiftDataTmpTableMode;
import io.airbyte.protocol.models.AirbyteRecordMessage;

import java.sql.ResultSetMetaData;
import java.sql.SQLException;
import java.util.List;
import java.util.Optional;

import org.slf4j.Logger;
import org.slf4j.LoggerFactory;

public class RedshiftSqlOperations extends JdbcSqlOperations implements SqlOperations {

  private static final Logger LOGGER = LoggerFactory.getLogger(RedshiftSqlOperations.class);
  protected static final int REDSHIFT_VARCHAR_MAX_BYTE_SIZE = 65535;

  private final RedshiftDataTmpTableMode redshiftDataTmpTableMode;

  public RedshiftSqlOperations(final RedshiftDataTmpTableMode redshiftDataTmpTableMode) {
    this.redshiftDataTmpTableMode = redshiftDataTmpTableMode;
  }

  @Override
  public String createTableQuery(final JdbcDatabase database, final String schemaName, final String tableName) {
<<<<<<< HEAD
    if (updateDataColumnToSuperIfRequired(database, schemaName, tableName)) {
=======
    if (tableName.contains("raw") && updateDataColumnToSuperIfRequired(database, schemaName, tableName)) {
>>>>>>> 81a37705
      // To keep the previous data, we need to add next columns: _airbyte_data, _airbyte_emitted_at
      // We do such workflow because we can't directly CAST VARCHAR to SUPER column. _airbyte_emitted_at column recreated to keep
      // the COLUMN order. This order is required to INSERT the values in correct way.
      return String.format("""
              ALTER TABLE %1$s.%2$s ADD COLUMN %3$s_super super;
              ALTER TABLE %1$s.%2$s ADD COLUMN %4$s_reserve TIMESTAMP WITH TIME ZONE DEFAULT CURRENT_TIMESTAMP;
              UPDATE %1$s.%2$s SET %3$s_super = JSON_PARSE(%3$s);
              UPDATE %1$s.%2$s SET %4$s_reserve = %4$s;
              ALTER TABLE %1$s.%2$s DROP COLUMN %3$s;
              ALTER TABLE %1$s.%2$s DROP COLUMN %4$s;
              ALTER TABLE %1$s.%2$s RENAME %3$s_super to %3$s;
              ALTER TABLE %1$s.%2$s RENAME %4$s_reserve to %4$s;
              """,
          schemaName,
          tableName,
          JavaBaseConstants.COLUMN_NAME_DATA,
          JavaBaseConstants.COLUMN_NAME_EMITTED_AT);
    }
<<<<<<< HEAD
=======
    LOGGER.info("Creating new table...");
>>>>>>> 81a37705
    return redshiftDataTmpTableMode.getTmpTableSqlStatement(schemaName, tableName);
  }

  @Override
  public void insertRecordsInternal(final JdbcDatabase database,
      final List<AirbyteRecordMessage> records,
      final String schemaName,
      final String tmpTableName)
      throws SQLException {
    LOGGER.info("actual size of batch: {}", records.size());

    // query syntax:
    // INSERT INTO public.users (ab_id, data, emitted_at) VALUES
    // (?, ?::jsonb, ?),
    // ...
    final String insertQueryComponent = String.format(
        "INSERT INTO %s.%s (%s, %s, %s) VALUES\n",
        schemaName,
        tmpTableName,
        JavaBaseConstants.COLUMN_NAME_AB_ID,
        JavaBaseConstants.COLUMN_NAME_DATA,
        JavaBaseConstants.COLUMN_NAME_EMITTED_AT);
    final String recordQueryComponent = redshiftDataTmpTableMode.getInsertRowMode();
    SqlOperationsUtils.insertRawRecordsInSingleQuery(insertQueryComponent, recordQueryComponent, database, records);
  }

  @Override
  public boolean isValidData(final JsonNode data) {
    final String stringData = Jsons.serialize(data);
    final int dataSize = stringData.getBytes().length;
    return dataSize <= REDSHIFT_VARCHAR_MAX_BYTE_SIZE;
  }


  /**
   * @param database   - Database object for interacting with a JDBC connection.
   * @param schemaName - schema to update.
   * @param streamName - streamName.
   * @return true - if _airbyte_raw_users._airbyte_data should be updated to SUPER, else false.
   */
  private boolean updateDataColumnToSuperIfRequired(final JdbcDatabase database,
      final String schemaName,
      final String streamName) {
    try {
      final Optional<ResultSetMetaData> resultSetMetaData = Optional.ofNullable(database.queryMetadata(
<<<<<<< HEAD
          String.format("select _airbyte_data from %s.%s",
=======
          String.format("select top 1 _airbyte_data from %s.%s",
>>>>>>> 81a37705
              schemaName,
              streamName)));
      if (resultSetMetaData.isPresent()) {
        return !resultSetMetaData.get()
            .getColumnTypeName(1)
            .trim()
            .contains("super");
      } else {
        return false;
      }
    } catch (SQLException e) {
<<<<<<< HEAD
      LOGGER.warn("Selected TMP table doesn't exists: {}", streamName);
=======
      LOGGER.error("Some error appears during selection of _airbyte_data datatype:", e);
>>>>>>> 81a37705
      return false;
    }
  }
}<|MERGE_RESOLUTION|>--- conflicted
+++ resolved
@@ -35,11 +35,7 @@
 
   @Override
   public String createTableQuery(final JdbcDatabase database, final String schemaName, final String tableName) {
-<<<<<<< HEAD
-    if (updateDataColumnToSuperIfRequired(database, schemaName, tableName)) {
-=======
     if (tableName.contains("raw") && updateDataColumnToSuperIfRequired(database, schemaName, tableName)) {
->>>>>>> 81a37705
       // To keep the previous data, we need to add next columns: _airbyte_data, _airbyte_emitted_at
       // We do such workflow because we can't directly CAST VARCHAR to SUPER column. _airbyte_emitted_at column recreated to keep
       // the COLUMN order. This order is required to INSERT the values in correct way.
@@ -58,10 +54,7 @@
           JavaBaseConstants.COLUMN_NAME_DATA,
           JavaBaseConstants.COLUMN_NAME_EMITTED_AT);
     }
-<<<<<<< HEAD
-=======
     LOGGER.info("Creating new table...");
->>>>>>> 81a37705
     return redshiftDataTmpTableMode.getTmpTableSqlStatement(schemaName, tableName);
   }
 
@@ -107,11 +100,7 @@
       final String streamName) {
     try {
       final Optional<ResultSetMetaData> resultSetMetaData = Optional.ofNullable(database.queryMetadata(
-<<<<<<< HEAD
-          String.format("select _airbyte_data from %s.%s",
-=======
           String.format("select top 1 _airbyte_data from %s.%s",
->>>>>>> 81a37705
               schemaName,
               streamName)));
       if (resultSetMetaData.isPresent()) {
@@ -123,11 +112,7 @@
         return false;
       }
     } catch (SQLException e) {
-<<<<<<< HEAD
-      LOGGER.warn("Selected TMP table doesn't exists: {}", streamName);
-=======
       LOGGER.error("Some error appears during selection of _airbyte_data datatype:", e);
->>>>>>> 81a37705
       return false;
     }
   }
