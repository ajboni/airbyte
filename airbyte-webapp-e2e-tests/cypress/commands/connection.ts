--- conflicted
+++ resolved
@@ -12,13 +12,8 @@
     case sourceName.includes("PokeAPI"):
       createPokeApiSource(sourceName, "luxray");
       break;
-<<<<<<< HEAD
     case sourceName.includes('Postgres'):
       createPostgresSource(sourceName, "ec2-3-229-11-55.compute-1.amazonaws.com", "{selectAll}{del}5432", "d5pcodgtmh9pob", "yuxothkqynerju", "1c1771f795985693bc4f780130d7e8af895a3d48155007b93d21218e4bc07cd9", "demo");
-=======
-    case sourceName.includes("Postgres"):
-      createPostgresSource(sourceName);
->>>>>>> 1c2a8512
       break;
     default:
       createPostgresSource(sourceName);
