--- conflicted
+++ resolved
@@ -1,4 +1,3 @@
-<<<<<<< HEAD
 import { enterDestinationPath, selectServiceType, enterName, enterHost, enterPort, enterDatabase, enterUsername, enterPassword, enterPokemonName, enterSchema } from "pages/createConnectorPage"
 
 export const fillPostgresForm = (name: string, host: string, port: string, database: string, username: string, password: string, schema: string) => {
@@ -8,34 +7,6 @@
   
   selectServiceType("Postgres");
     
-=======
-import {
-  enterDestinationPath,
-  selectServiceType,
-  enterName,
-  enterHost,
-  enterPort,
-  enterDatabase,
-  enterUsername,
-  enterPassword,
-  enterPokemonName,
-} from "pages/createConnectorPage";
-
-export const fillPostgresForm = (
-  name: string,
-  host: string,
-  port: string,
-  database: string,
-  username: string,
-  password: string
-) => {
-  cy.intercept("/api/v1/source_definition_specifications/get").as("getSourceSpecifications");
-
-  selectServiceType("Postgres");
-
-  cy.wait("@getSourceSpecifications");
-
->>>>>>> 1c2a8512
   enterName(name);
   enterHost(host);
   enterPort(port);
@@ -51,13 +22,6 @@
   cy.intercept("/api/v1/source_definition_specifications/get").as("getSourceSpecifications");
 
   selectServiceType("PokeAPI");
-<<<<<<< HEAD
-    
-=======
-
-  cy.wait("@getSourceSpecifications");
-
->>>>>>> 1c2a8512
   enterName(name);
   enterPokemonName(pokeName);
 };
