/*
 * Copyright (c) 2021 Airbyte, Inc., all rights reserved.
 */

package io.airbyte.integrations.destination.redshift;

import static io.airbyte.integrations.destination.redshift.RedshiftInsertDestination.getJdbcDatabase;

import com.fasterxml.jackson.databind.JsonNode;
import io.airbyte.db.jdbc.JdbcDatabase;
import io.airbyte.integrations.base.AirbyteMessageConsumer;
import io.airbyte.integrations.destination.ExtendedNameTransformer;
import io.airbyte.integrations.destination.jdbc.SqlOperations;
import io.airbyte.integrations.destination.jdbc.copy.CopyConsumerFactory;
import io.airbyte.integrations.destination.jdbc.copy.CopyDestination;
import io.airbyte.integrations.destination.jdbc.copy.s3.S3Config;
import io.airbyte.integrations.destination.jdbc.copy.s3.S3StreamCopier;
import io.airbyte.protocol.models.AirbyteMessage;
import io.airbyte.protocol.models.ConfiguredAirbyteCatalog;
import java.util.function.Consumer;

/**
 * A more efficient Redshift Destination than the sql-based {@link RedshiftDestination}. Instead of
 * inserting data as batched SQL INSERTs, we follow Redshift best practices and, 1) Stream the data
 * to S3, creating multiple compressed files per stream. 2) Create a manifest file to load the data
 * files in parallel. See:
 * https://docs.aws.amazon.com/redshift/latest/dg/c_best-practices-use-copy.html for more info.
<<<<<<< HEAD
 * <p>
 * Although Redshift recommends splitting the file for more efficient copying, this introduces
 * complexity around file partitioning that should be handled by a file destination connector. The
 * single file approach is orders of magnitude faster than batch inserting and 'good-enough' for
 * now.
=======
 *
 * Creating multiple files per stream currently has the naive approach of one file per batch on a
 * stream up to the max limit of (26 * 26 * 26) 17576 files.  Each batch is randomly prefixed by
 * 3 Alpha characters and on a collision the batch is appended to the existing file.
>>>>>>> ae9048cf
 */
public class RedshiftCopyS3Destination extends CopyDestination {

  @Override
  public AirbyteMessageConsumer getConsumer(JsonNode config,
                                            ConfiguredAirbyteCatalog catalog,
                                            Consumer<AirbyteMessage> outputRecordCollector)
      throws Exception {
    return CopyConsumerFactory.create(
        outputRecordCollector,
        getDatabase(config),
        getSqlOperations(),
        getNameTransformer(),
        getS3Config(config),
        catalog,
        new RedshiftStreamCopierFactory(),
        getConfiguredSchema(config));
  }

  @Override
  public void checkPersistence(JsonNode config) {
    S3StreamCopier.attemptS3WriteAndDelete(getS3Config(config));
  }

  @Override
  public ExtendedNameTransformer getNameTransformer() {
    return new RedshiftSQLNameTransformer();
  }

  @Override
  public JdbcDatabase getDatabase(JsonNode config) {
    return getJdbcDatabase(config);
  }

  @Override
  public SqlOperations getSqlOperations() {
    return new RedshiftSqlOperations();
  }

  private String getConfiguredSchema(JsonNode config) {
    return config.get("schema").asText();
  }

  private S3Config getS3Config(JsonNode config) {
    return S3Config.getS3Config(config);
  }

}<|MERGE_RESOLUTION|>--- conflicted
+++ resolved
@@ -25,18 +25,10 @@
  * to S3, creating multiple compressed files per stream. 2) Create a manifest file to load the data
  * files in parallel. See:
  * https://docs.aws.amazon.com/redshift/latest/dg/c_best-practices-use-copy.html for more info.
-<<<<<<< HEAD
- * <p>
- * Although Redshift recommends splitting the file for more efficient copying, this introduces
- * complexity around file partitioning that should be handled by a file destination connector. The
- * single file approach is orders of magnitude faster than batch inserting and 'good-enough' for
- * now.
-=======
  *
  * Creating multiple files per stream currently has the naive approach of one file per batch on a
  * stream up to the max limit of (26 * 26 * 26) 17576 files.  Each batch is randomly prefixed by
  * 3 Alpha characters and on a collision the batch is appended to the existing file.
->>>>>>> ae9048cf
  */
 public class RedshiftCopyS3Destination extends CopyDestination {
 
