--- conflicted
+++ resolved
@@ -83,11 +83,8 @@
 
 | Version | Date | Pull Request | Subject |
 | :--- | :--- | :--- | :--- |
-<<<<<<< HEAD
-| 0.1.6 | 2021-12-09 | [8661](https://github.com/airbytehq/airbyte/pull/8661) | Update fields in source-connectors specifications |
-=======
+| 0.1.7 | 2022-02-14 | [8661](https://github.com/airbytehq/airbyte/pull/8661) | Update fields in source-connectors specifications |
 | 0.1.6 | 2021-12-22 | [9032](https://github.com/airbytehq/airbyte/pull/9032) | Remove deprecated field `live_encoders` from Page stream |
->>>>>>> 4b73bb00
 | 0.1.5 | 2021-11-26 | [8267](https://github.com/airbytehq/airbyte/pull/) | updated all empty objects in schemas for Page and Post streams |
 | 0.1.4 | 2021-11-26 | [](https://github.com/airbytehq/airbyte/pull/) | Remove unsupported insights_export field from Pages request |
 | 0.1.3 | 2021-10-28 | [7440](https://github.com/airbytehq/airbyte/pull/7440) | Generate Page token from config access token |
