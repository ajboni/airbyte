# Basic Normalization

## High-Level Overview

:::info

The high-level overview contains all the information you need to use Basic Normalization when pulling from APIs. Information past that can be read for advanced or educational purposes.

:::

When you run your first Airbyte sync without the basic normalization, you'll notice that your data gets written to your destination as one data column with a JSON blob that contains all of your data. This is the `_airbyte_raw_` table that you may have seen before. Why do we create this table? A core tenet of ELT philosophy is that data should be untouched as it moves through the E and L stages so that the raw data is always accessible. If an unmodified version of the data exists in the destination, it can be retransformed without needing to sync data again.

If you have Basic Normalization enabled, Airbyte automatically uses this JSON blob to create a schema and tables with your data in mind, converting it to the format of your destination. This runs after your sync and may take a long time if you have a large amount of data synced. If you don't enable Basic Normalization, you'll have to transform the JSON data from that column yourself.

## Example

Basic Normalization uses a fixed set of rules to map a json object from a source to the types and format that are native to the destination. For example if a source emits data that looks like this:

```javascript
{
  "make": "alfa romeo",
  "model": "4C coupe",
  "horsepower": "247"
}
```

The destination connectors produce the following raw table in the destination database:
```sql
CREATE TABLE "_airbyte_raw_cars" (
    -- metadata added by airbyte
    "_airbyte_ab_id" VARCHAR, -- uuid value assigned by connectors to each row of the data written in the destination.
    "_airbyte_emitted_at" TIMESTAMP_WITH_TIMEZONE, -- time at which the record was emitted.
    "_airbyte_data" JSONB -- data stored as a Json Blob.
);
```

Then, basic normalization would create the following table:

```sql
CREATE TABLE "cars" (
    "_airbyte_ab_id" VARCHAR,
    "_airbyte_emitted_at" TIMESTAMP_WITH_TIMEZONE,
    "_airbyte_cars_hashid" VARCHAR,
    "_airbyte_normalized_at" TIMESTAMP_WITH_TIMEZONE,

    -- data from source
    "make" VARCHAR,
    "model" VARCHAR,
    "horsepower" INTEGER
);
```

## Normalization metadata columns

You'll notice that some metadata are added to keep track of important information about each record.
- Some are introduced at the destination connector level: These are propagated by the normalization process from the raw table to the final table
  - `_airbyte_ab_id`: uuid value assigned by connectors to each row of the data written in the destination.
  - `_airbyte_emitted_at`: time at which the record was emitted and recorded by destination connector.
- While other metadata columns are created at the normalization step.
  - `_airbyte_<table_name>_hashid`: hash value assigned by airbyte normalization derived from a hash function of the record data.
  - `_airbyte_normalized_at`: time at which the record was last normalized (useful to track when incremental transformations are performed)

Additional metadata columns can be added on some tables depending on the usage:
- On the Slowly Changing Dimension (SCD) tables:
  - `_airbyte_start_at`: equivalent to the cursor column defined on the table, denotes when the row was first seen
  - `_airbyte_end_at`: denotes until when the row was seen with these particular values. If this column is not NULL, then the record has been updated and is no longer the most up to date one. If NULL, then the row is the latest version for the record.
  - `_airbyte_active_row`: denotes if the row for the record is the latest version or not.
  - `_airbyte_unique_key_scd`: hash of primary keys + cursors used to de-duplicate the scd table.
  - On de-duplicated (and SCD) tables:
  - `_airbyte_unique_key`: hash of primary keys used to de-duplicate the final table.

The [normalization rules](basic-normalization.md#Rules) are _not_ configurable. They are designed to pick a reasonable set of defaults to hit the 80/20 rule of data normalization. We respect that normalization is a detail-oriented problem and that with a fixed set of rules, we cannot normalize your data in such a way that covers all use cases. If this feature does not meet your normalization needs, we always put the full json blob in destination as well, so that you can parse that object however best meets your use case. We will be adding more advanced normalization functionality shortly. Airbyte is focused on the EL of ELT. If you need a really featureful tool for the transformations then, we suggest trying out dbt.

Airbyte places the json blob version of your data in a table called `_airbyte_raw_<stream name>`. If basic normalization is turned on, it will place a separate copy of the data in a table called `<stream name>`. Under the hood, Airbyte is using dbt, which means that the data only ingresses into the data store one time. The normalization happens as a query within the datastore. This implementation avoids extra network time and costs.

## Why does Airbyte have Basic Normalization?

At its core, Airbyte is geared to handle the EL \(Extract Load\) steps of an ELT process. These steps can also be referred in Airbyte's dialect as "Source" and "Destination".

However, this is actually producing a table in the destination with a JSON blob column... For the typical analytics use case, you probably want this json blob normalized so that each field is its own column.

So, after EL, comes the T \(transformation\) and the first T step that Airbyte actually applies on top of the extracted data is called "Normalization".

Airbyte runs this step before handing the final data over to other tools that will manage further transformation down the line.

To summarize, we can represent the ELT process in the diagram below. These are steps that happens between your "Source Database or API" and the final "Replicated Tables" with examples of implementation underneath:

![](../.gitbook/assets/connecting-EL-with-T-4.png)

In Airbyte, the current normalization option is implemented using a dbt Transformer composed of:

* Airbyte base-normalization python package to generate dbt SQL models files
* dbt to compile and executes the models on top of the data in the destinations that supports it.

## Destinations that Support Basic Normalization

* [BigQuery](../integrations/destinations/bigquery.md)
* [MS Server SQL](../integrations/destinations/mssql.md)
* [MySQL](../integrations/destinations/mysql.md)
  * The server must support the `WITH` keyword.
  * Require MySQL &gt;= 8.0, or MariaDB &gt;= 10.2.1.
* [Postgres](../integrations/destinations/postgres.md)
* [Redshift](../integrations/destinations/redshift.md)
* [Snowflake](../integrations/destinations/snowflake.md)

Basic Normalization can be configured when you're creating the connection between your Connection Setup and after in the Transformation Tab.
Select the option: **Normalized tabular data**.

## Rules

### Typing

Airbyte tracks types using JsonSchema's primitive types. Here is how these types will map onto standard SQL types. Note: The names of the types may differ slightly across different destinations.

Airbyte uses the types described in the catalog to determine the correct type for each column. It does not try to use the values themselves to infer the type.

| JsonSchema Type | Resulting Type | Notes |
| :--- | :--- | :--- |
| `number` | float |  |
| `integer` | integer |  |
| `string` | string |  |
| `bit` | boolean |  |
| `boolean` | boolean |  |
| `string` with format label `date-time`| timestamp with timezone |  |
| `array` | new table | see [nesting](basic-normalization.md#Nesting) |
| `object` | new table | see [nesting](basic-normalization.md#Nesting) |

### Nesting

Basic Normalization attempts to expand any nested arrays or objects it receives into separate tables in order to allow more ergonomic querying of your data.

#### Arrays

Basic Normalization expands arrays into separate tables. For example if the source provides the following data:

```javascript
{
  "make": "alfa romeo",
  "model": "4C coupe",
  "limited_editions": [
    { "name": "4C spider", "release_year": 2013 },
    { "name" : "4C spider italia" , "release_year":  2018 }
  ]
}
```

The resulting normalized schema would be:

```sql
CREATE TABLE "cars" (
    "_airbyte_cars_hashid" VARCHAR,
    "_airbyte_emitted_at" TIMESTAMP_WITH_TIMEZONE,
    "_airbyte_normalized_at" TIMESTAMP_WITH_TIMEZONE,

    "make" VARCHAR,
    "model" VARCHAR
);

CREATE TABLE "limited_editions" (
    "_airbyte_limited_editions_hashid" VARCHAR,
    "_airbyte_cars_foreign_hashid" VARCHAR,
    "_airbyte_emitted_at" TIMESTAMP_WITH_TIMEZONE,
    "_airbyte_normalized_at" TIMESTAMP_WITH_TIMEZONE,

    "name" VARCHAR,
    "release_year" VARCHAR
);
```

If the nested items in the array are not objects then they are expanded into a string field of comma separated values e.g.:

```javascript
{
  "make": "alfa romeo",
  "model": "4C coupe",
  "limited_editions": [ "4C spider", "4C spider italia"]
}
```

The resulting normalized schema would be:

```sql
CREATE TABLE "cars" (
    "_airbyte_cars_hashid" VARCHAR,
    "_airbyte_emitted_at" TIMESTAMP_WITH_TIMEZONE,
    "_airbyte_normalized_at" TIMESTAMP_WITH_TIMEZONE,

    "make" VARCHAR,
    "model" VARCHAR
);

CREATE TABLE "limited_editions" (
    "_airbyte_limited_editions_hashid" VARCHAR,
    "_airbyte_cars_foreign_hashid" VARCHAR,
    "_airbyte_emitted_at" TIMESTAMP_WITH_TIMEZONE,
    "_airbyte_normalized_at" TIMESTAMP_WITH_TIMEZONE,

    "data" VARCHAR
);
```

#### Objects

In the case of a nested object e.g.:

```javascript
{
  "make": "alfa romeo",
  "model": "4C coupe",
  "powertrain_specs": { "horsepower": 247, "transmission": "6-speed" }
}
```

The normalized schema would be:

```sql
CREATE TABLE "cars" (
    "_airbyte_cars_hashid" VARCHAR,
    "_airbyte_emitted_at" TIMESTAMP_WITH_TIMEZONE,
    "_airbyte_normalized_at" TIMESTAMP_WITH_TIMEZONE,

    "make" VARCHAR,
    "model" VARCHAR
);

CREATE TABLE "powertrain_specs" (
    "_airbyte_powertrain_hashid" VARCHAR,
    "_airbyte_cars_foreign_hashid" VARCHAR,
    "_airbyte_emitted_at" TIMESTAMP_WITH_TIMEZONE,
    "_airbyte_normalized_at" TIMESTAMP_WITH_TIMEZONE,

    "horsepower" INTEGER,
    "transmission" VARCHAR
);
```

### Naming Collisions for un-nested objects

When extracting nested objects or arrays, the Basic Normalization process needs to figure out new names for the expanded tables.

For example, if we had a `cars` table with a nested column `cars` containing an object whose schema is identical to the parent table.

```javascript
{
  "make": "alfa romeo",
  "model": "4C coupe",
  "cars": [
    { "make": "audi", "model": "A7" },
    { "make" : "lotus" , "model":  "elise" }
    { "make" : "chevrolet" , "model":  "mustang" }
  ]
}
```

The expanded table would have a conflict in terms of naming since both are named `cars`. To avoid name collisions and ensure a more consistent naming scheme, Basic Normalization chooses the expanded name as follows:

* `cars` for the original parent table
* `cars_da3_cars` for the expanded nested columns following this naming scheme in 3 parts: `<Json path>_<Hash>_<nested column name>`
* Json path: The entire json path string with '\_' characters used as delimiters to reach the table that contains the nested column name.
* Hash: Hash of the entire json path to reach the nested column reduced to 3 characters. This is to make sure we have a unique name \(in case part of the name gets truncated, see below\)
* Nested column name: name of the column being expanded into its own table.

By following this strategy, nested columns should "never" collide with other table names. If it does, an exception will probably be thrown either by the normalization process or by dbt that runs afterward.

```sql
CREATE TABLE "cars" (
    "_airbyte_cars_hashid" VARCHAR,
    "_airbyte_emitted_at" TIMESTAMP_WITH_TIMEZONE,
    "_airbyte_normalized_at" TIMESTAMP_WITH_TIMEZONE,

    "make" VARCHAR,
    "model" VARCHAR
);

CREATE TABLE "cars_da3_cars" (
    "_airbyte_cars_hashid" VARCHAR,
    "_airbyte_cars_foreign_hashid" VARCHAR,
    "_airbyte_emitted_at" TIMESTAMP_WITH_TIMEZONE,
    "_airbyte_normalized_at" TIMESTAMP_WITH_TIMEZONE,

    "make" VARCHAR,
    "model" VARCHAR
);
```

### Naming limitations & truncation

Note that different destinations have various naming limitations, most commonly on how long names can be. For instance, the Postgres documentation states:

> The system uses no more than NAMEDATALEN-1 bytes of an identifier; longer names can be written in commands, but they will be truncated. By default, NAMEDATALEN is 64 so the maximum identifier length is 63 bytes

Most modern data warehouses have name lengths limits on the longer side, so this should not affect us that often. Basic Normalization will fallback to the following rules:

1. No Truncate if under destination's character limits

However, in the rare cases where these limits are reached:

1. Truncate only the `Json path` to fit into destination's character limits
2. Truncate the `Json path` to at least the 10 first characters, then truncate the nested column name starting in the middle to preserve prefix/suffix substrings intact \(whenever a truncate in the middle is made, two '\_\_' characters are also inserted to denote where it happened\) to fit into destination's character limits

As an example from the hubspot source, we could have the following tables with nested columns:

| Description | Example 1 | Example 2 |
| :--- | :--- | :--- |
| Original Stream Name | companies | deals |
| Json path to the nested column | `companies/property_engagements_last_meeting_booked_campaign` | `deals/properties/engagements_last_meeting_booked_medium` |
| Final table name of expanded nested column on BigQuery | companies\_2e8\_property\_engag**ements\_last\_meeting\_bo**oked\_campaign | deals\_prop**erties**\_6e6\_engagements\_l**ast\_meeting\_**booked\_medium |
| Final table name of expanded nested column on Postgres | companies\_2e8\_property\_engag**\_\_**oked\_campaign | deals\_prop\_6e6\_engagements\_l**\_\_**booked\_medium |

As mentioned in the overview:

* Airbyte places the json blob version of your data in a table called `_airbyte_raw_<stream name>`.
* If basic normalization is turned on, it will place a separate copy of the data in a table called `<stream name>`.
* In certain pathological cases, basic normalization is required to generate large models with many columns and multiple intermediate transformation steps for a stream. This may break down the "ephemeral" materialization strategy and require the use of additional intermediate views or tables instead. As a result, you may notice additional temporary tables being generated in the destination to handle these checkpoints.

## UI Configurations

To enable basic normalization \(which is optional\), you can toggle it on or disable it in the "Normalization and Transformation" section when setting up your connection:

![](../.gitbook/assets/basic-normalization-configuration.png)

## Incremental runs

When the source is configured with sync modes compatible with incremental transformations (using append on destination) such as ( [full_refresh_append](connections/full-refresh-append.md), [incremental append](connections/incremental-append.md) or  [incremental deduped history](connections/incremental-deduped-history.md)), only rows that have changed in the source are transferred over the network and written by the destination connector.
Normalization will then try to build the normalized tables incrementally as the rows in the raw tables that have been created or updated since the last time dbt ran. As such, on each dbt run, the models get built incrementally. This limits the amount of data that needs to be transformed, vastly reducing the runtime of the transformations. This improves warehouse performance and reduces compute costs.
Because normalization can be either run incrementally and, or, in full refresh, a technical column `_airbyte_normalized_at` can serve to track when was the last time a record has been transformed and written by normalization.
This may greatly diverge from the `_airbyte_emitted_at` value as the normalized tables could be totally re-built at a latter time from the data stored in the `_airbyte_raw` tables.

## Partitioning, clustering, sorting, indexing

Normalization produces tables that are partitioned, clustered, sorted or indexed depending on the destination engine and on the type of tables being built. The goal of these are to make read more performant, especially when running incremental updates.

In general, normalization needs to do lookup on the last emitted_at column to know if a record is freshly produced and need to be
incrementally processed or not. But in certain models, such as SCD tables for example, we also need to retrieve older data to update their type 2 SCD end_date and active_row flags, thus a different partitioning scheme is used to optimize that use case.

On Postgres destination, an additional table suffixed with `_stg` for every stream replicated in  [incremental deduped history](connections/incremental-deduped-history.md) needs to be persisted (in a different staging schema) for incremental transformations to work because of a [limitation](https://github.com/dbt-labs/docs.getdbt.com/issues/335#issuecomment-694199569).

## Extending Basic Normalization

Note that all the choices made by Normalization as described in this documentation page in terms of naming (and more) could be overridden by your own custom choices. To do so, you can follow the following tutorials:

* to build a [custom SQL view](../operator-guides/transformation-and-normalization/transformations-with-sql.md) with your own naming conventions
* to export, edit and run [custom dbt normalization](../operator-guides/transformation-and-normalization/transformations-with-dbt.md) yourself
* or further, you can configure the use of a custom dbt project within Airbyte by following [this guide](../operator-guides/transformation-and-normalization/transformations-with-airbyte.md).

## CHANGELOG

### airbyte-integration/bases/base-normalization

Note that Basic Normalization is packaged in a docker image `airbyte/normalization`. This image is tied to and released along with a specific Airbyte version. It is not configurable independently like it is possible to do with connectors \(source & destinations\)

Therefore, in order to "upgrade" to the desired normalization version, you need to use the corresponding Airbyte version that it's being released in:

| Airbyte Version | Normalization Version | Date | Pull Request | Subject |
|:----------------| :--- | :--- | :--- | :--- |
<<<<<<< HEAD
|                 | 0.2.10 | 2022-07-29 | [\#14876](https://github.com/airbytehq/airbyte/pull/14876/) | SSH Tunnel: allow using OPENSSH key format |
|                 | 0.2.9 | 2022-07-06 | [\#14485](https://github.com/airbytehq/airbyte/pull/14485/) | BigQuery partition pruning otimization |
=======
|                 | 0.2.10 | 2022-07-18 | [\#14792](https://github.com/airbytehq/airbyte/pull/14792) | Add support for key pair auth for snowflake |
|                 | 0.2.9 | 2022-07-06 | [\#14485](https://github.com/airbytehq/airbyte/pull/14485) | BigQuery partition pruning otimization |
>>>>>>> 54a9bc52
|                 | 0.2.8 | 2022-07-13 | [\#14522](https://github.com/airbytehq/airbyte/pull/14522) | BigQuery replaces `NULL` array entries with the string value `"NULL"` |
|                 | 0.2.7 | 2022-07-05 | [\#11694](https://github.com/airbytehq/airbyte/pull/11694) | Do not return NULL for MySQL column values > 512 chars |
|                 | 0.2.6 | 2022-06-16 | [\#13894](https://github.com/airbytehq/airbyte/pull/13894) | Fix incorrect jinja2 macro `json_extract_array` call |
|                 | 0.2.5 | 2022-06-15 | [\#11470](https://github.com/airbytehq/airbyte/pull/11470) | Upgrade MySQL to dbt 1.0.0 |
|                 | 0.2.4 | 2022-06-14 | [\#12846](https://github.com/airbytehq/airbyte/pull/12846) | CDC correctly deletes propagates deletions to final tables |
|                 | 0.2.3 | 2022-06-10 | [\#11204](https://github.com/airbytehq/airbyte/pull/11204) | MySQL: add support for SSh tunneling |
|                 | 0.2.2 | 2022-06-02 | [\#13289](https://github.com/airbytehq/airbyte/pull/13289) | BigQuery use `json_extract_string_array` for array of simple type elements |
|                 | 0.2.1 | 2022-05-17 | [\#12924](https://github.com/airbytehq/airbyte/pull/12924) | Fixed checking --event-buffer-size on old dbt crashed entrypoint.sh |
|                 | 0.2.0 | 2022-05-15 | [\#12745](https://github.com/airbytehq/airbyte/pull/12745) | Snowflake: add datetime without timezone |
|                 | 0.1.78 | 2022-05-06 | [\#12305](https://github.com/airbytehq/airbyte/pull/12305) | Mssql: use NVARCHAR and datetime2 by default |
| 0.36.2-alpha    | 0.1.77 | 2022-04-19 | [\#12064](https://github.com/airbytehq/airbyte/pull/12064) | Add support redshift SUPER type |
| 0.35.65-alpha   | 0.1.75 | 2022-04-09 | [\#11511](https://github.com/airbytehq/airbyte/pull/11511) | Move DBT modules from `/tmp/dbt_modules` to `/dbt` |
| 0.35.61-alpha   | 0.1.74 | 2022-03-24 | [\#10905](https://github.com/airbytehq/airbyte/pull/10905) | Update clickhouse dbt version |
| 0.35.60-alpha   | 0.1.73 | 2022-03-25 | [\#11267](https://github.com/airbytehq/airbyte/pull/11267) | Set `--event-buffer-size` to reduce memory usage |
| 0.35.59-alpha   | 0.1.72 | 2022-03-24 | [\#11093](https://github.com/airbytehq/airbyte/pull/11093) | Added Snowflake OAuth2.0 support |
| 0.35.53-alpha   | 0.1.71 | 2022-03-14 | [\#11077](https://github.com/airbytehq/airbyte/pull/11077) | Enable BigQuery to handle project ID embedded inside dataset ID |
| 0.35.49-alpha   | 0.1.70 | 2022-03-11 | [\#11051](https://github.com/airbytehq/airbyte/pull/11051) | Upgrade dbt to 1.0.0 (except for MySQL and Oracle) |
| 0.35.45-alpha   | 0.1.69 | 2022-03-04 | [\#10754](https://github.com/airbytehq/airbyte/pull/10754) | Enable Clickhouse normalization over SSL |
| 0.35.32-alpha   | 0.1.68 | 2022-02-20 | [\#10485](https://github.com/airbytehq/airbyte/pull/10485) | Fix row size too large for table with numerous `string` fields |
|                 | 0.1.66 | 2022-02-04 | [\#9341](https://github.com/airbytehq/airbyte/pull/9341) | Fix normalization for bigquery datasetId and tables |
| 0.35.13-alpha   | 0.1.65 | 2021-01-28 | [\#9846](https://github.com/airbytehq/airbyte/pull/9846) | Tweak dbt multi-thread parameter down |
| 0.35.12-alpha   | 0.1.64 | 2021-01-28 | [\#9793](https://github.com/airbytehq/airbyte/pull/9793) | Support PEM format for ssh-tunnel keys |
| 0.35.4-alpha    | 0.1.63 | 2021-01-07 | [\#9301](https://github.com/airbytehq/airbyte/pull/9301) | Fix Snowflake prefix tables starting with numbers |
|                 | 0.1.62 | 2021-01-07 | [\#9340](https://github.com/airbytehq/airbyte/pull/9340) | Use TCP-port support for clickhouse |
|                 | 0.1.62 | 2021-01-07 | [\#9063](https://github.com/airbytehq/airbyte/pull/9063) | Change Snowflake-specific materialization settings |
|                 | 0.1.62 | 2021-01-07 | [\#9317](https://github.com/airbytehq/airbyte/pull/9317) | Fix issue with quoted & case sensitive columns |
|                 | 0.1.62 | 2021-01-07 | [\#9281](https://github.com/airbytehq/airbyte/pull/9281) | Fix SCD partition by float columns in BigQuery |
| 0.32.11-alpha   | 0.1.61 | 2021-12-02 | [\#8394](https://github.com/airbytehq/airbyte/pull/8394) | Fix incremental queries not updating empty tables |
|                 | 0.1.61 | 2021-12-01 | [\#8378](https://github.com/airbytehq/airbyte/pull/8378) | Fix un-nesting queries and add proper ref hints |
| 0.32.5-alpha    | 0.1.60 | 2021-11-22 | [\#8088](https://github.com/airbytehq/airbyte/pull/8088) | Speed-up incremental queries for SCD table on Snowflake |
| 0.30.32-alpha   | 0.1.59 | 2021-11-08 | [\#7669](https://github.com/airbytehq/airbyte/pull/7169) | Fix nested incremental dbt |
| 0.30.24-alpha   | 0.1.57 | 2021-10-26 | [\#7162](https://github.com/airbytehq/airbyte/pull/7162) | Implement incremental dbt updates |
| 0.30.16-alpha   | 0.1.52 | 2021-10-07 | [\#6379](https://github.com/airbytehq/airbyte/pull/6379) | Handle empty string for date and date-time format |
|                 | 0.1.51 | 2021-10-08 | [\#6799](https://github.com/airbytehq/airbyte/pull/6799) | Added support for ad\_cdc\_log\_pos while normalization |
|                 | 0.1.50 | 2021-10-07 | [\#6079](https://github.com/airbytehq/airbyte/pull/6079) | Added support for MS SQL Server normalization |
|                 | 0.1.49 | 2021-10-06 | [\#6709](https://github.com/airbytehq/airbyte/pull/6709) | Forward destination dataset location to dbt profiles |
| 0.29.17-alpha   | 0.1.47 | 2021-09-20 | [\#6317](https://github.com/airbytehq/airbyte/pull/6317) | MySQL: updated MySQL normalization with using SSH tunnel |
|                 | 0.1.45 | 2021-09-18 | [\#6052](https://github.com/airbytehq/airbyte/pull/6052) | Snowflake: accept any date-time format |
| 0.29.8-alpha    | 0.1.40 | 2021-08-18 | [\#5433](https://github.com/airbytehq/airbyte/pull/5433) | Allow optional credentials\_json for BigQuery |
| 0.29.5-alpha    | 0.1.39 | 2021-08-11 | [\#4557](https://github.com/airbytehq/airbyte/pull/4557) | Handle date times and solve conflict name btw stream/field |
| 0.28.2-alpha    | 0.1.38 | 2021-07-28 | [\#5027](https://github.com/airbytehq/airbyte/pull/5027) | Handle quotes in column names when parsing JSON blob |
| 0.27.5-alpha    | 0.1.37 | 2021-07-22 | [\#3947](https://github.com/airbytehq/airbyte/pull/4881/) | Handle `NULL` cursor field values when deduping |
| 0.27.2-alpha    | 0.1.36 | 2021-07-09 | [\#3947](https://github.com/airbytehq/airbyte/pull/4163/) | Enable normalization for MySQL destination |
<|MERGE_RESOLUTION|>--- conflicted
+++ resolved
@@ -353,13 +353,10 @@
 
 | Airbyte Version | Normalization Version | Date | Pull Request | Subject |
 |:----------------| :--- | :--- | :--- | :--- |
-<<<<<<< HEAD
+|                 | 0.2.10 | 2022-07-18 | [\#14792](https://github.com/airbytehq/airbyte/pull/14792) | Add support for key pair auth for snowflake |
+|                 | 0.2.9 | 2022-07-06 | [\#14485](https://github.com/airbytehq/airbyte/pull/14485) | BigQuery partition pruning otimization |
 |                 | 0.2.10 | 2022-07-29 | [\#14876](https://github.com/airbytehq/airbyte/pull/14876/) | SSH Tunnel: allow using OPENSSH key format |
 |                 | 0.2.9 | 2022-07-06 | [\#14485](https://github.com/airbytehq/airbyte/pull/14485/) | BigQuery partition pruning otimization |
-=======
-|                 | 0.2.10 | 2022-07-18 | [\#14792](https://github.com/airbytehq/airbyte/pull/14792) | Add support for key pair auth for snowflake |
-|                 | 0.2.9 | 2022-07-06 | [\#14485](https://github.com/airbytehq/airbyte/pull/14485) | BigQuery partition pruning otimization |
->>>>>>> 54a9bc52
 |                 | 0.2.8 | 2022-07-13 | [\#14522](https://github.com/airbytehq/airbyte/pull/14522) | BigQuery replaces `NULL` array entries with the string value `"NULL"` |
 |                 | 0.2.7 | 2022-07-05 | [\#11694](https://github.com/airbytehq/airbyte/pull/11694) | Do not return NULL for MySQL column values > 512 chars |
 |                 | 0.2.6 | 2022-06-16 | [\#13894](https://github.com/airbytehq/airbyte/pull/13894) | Fix incorrect jinja2 macro `json_extract_array` call |
