--- conflicted
+++ resolved
@@ -44,12 +44,8 @@
 
 export const enterDestinationPath = (destinationPath: string) => {
   cy.get(destinationPathInput).type(destinationPath);
-<<<<<<< HEAD
-}
+};
 
 export const enterSchema = (value: string) => {
   cy.get(schemaInput).clear().clear().type("{selectAll}{del}").type(value);
-}
-=======
-};
->>>>>>> 1c2a8512
+};