/*
 * Copyright (c) 2021 Airbyte, Inc., all rights reserved.
 */

package io.airbyte.workers.normalization;

import com.google.common.collect.ImmutableMap;
import io.airbyte.workers.normalization.DefaultNormalizationRunner.DestinationType;
import io.airbyte.workers.process.ProcessFactory;
import java.util.Map;
import org.apache.commons.lang3.tuple.ImmutablePair;

public class NormalizationRunnerFactory {

<<<<<<< HEAD
  static final Map<String, DefaultNormalizationRunner.DestinationType> NORMALIZATION_MAPPING =
      ImmutableMap.<String, DefaultNormalizationRunner.DestinationType>builder()
          .put("airbyte/destination-bigquery", DefaultNormalizationRunner.DestinationType.BIGQUERY)
          .put("airbyte/destination-postgres", DefaultNormalizationRunner.DestinationType.POSTGRES)
          .put("airbyte/destination-postgres-strict-encrypt", DefaultNormalizationRunner.DestinationType.POSTGRES)
          .put("airbyte/destination-redshift", DefaultNormalizationRunner.DestinationType.REDSHIFT)
          .put("airbyte/destination-snowflake", DefaultNormalizationRunner.DestinationType.SNOWFLAKE)
          .put("airbyte/destination-mysql", DefaultNormalizationRunner.DestinationType.MYSQL)
          .put("airbyte/destination-mysql-strict-encrypt", DefaultNormalizationRunner.DestinationType.MYSQL)
          .put("airbyte/destination-mssql", DefaultNormalizationRunner.DestinationType.MSSQL)
          .put("airbyte/destination-mssql-strict-encrypt", DefaultNormalizationRunner.DestinationType.MSSQL)
=======
  public static final String BASE_NORMALIZATION_IMAGE_NAME = "airbyte/normalization";
  public static final String NORMALIZATION_VERSION = "0.1.56";

  static final Map<String, ImmutablePair<String, DefaultNormalizationRunner.DestinationType>> NORMALIZATION_MAPPING =
      ImmutableMap.<String, ImmutablePair<String, DefaultNormalizationRunner.DestinationType>>builder()
          .put("airbyte/destination-bigquery", ImmutablePair.of(BASE_NORMALIZATION_IMAGE_NAME, DefaultNormalizationRunner.DestinationType.BIGQUERY))
          .put("airbyte/destination-mssql", ImmutablePair.of("airbyte/normalization-mssql", DestinationType.MSSQL))
          .put("airbyte/destination-mssql-strict-encrypt", ImmutablePair.of("airbyte/normalization-mssql", DestinationType.MSSQL))
          .put("airbyte/destination-mysql", ImmutablePair.of("airbyte/normalization-mysql", DestinationType.MYSQL))
          .put("airbyte/destination-mysql-strict-encrypt", ImmutablePair.of("airbyte/normalization-mysql", DestinationType.MYSQL))
          .put("airbyte/destination-oracle", ImmutablePair.of("airbyte/normalization-oracle", DestinationType.ORACLE))
          .put("airbyte/destination-postgres", ImmutablePair.of(BASE_NORMALIZATION_IMAGE_NAME, DestinationType.POSTGRES))
          .put("airbyte/destination-postgres-strict-encrypt", ImmutablePair.of(BASE_NORMALIZATION_IMAGE_NAME, DestinationType.POSTGRES))
          .put("airbyte/destination-redshift", ImmutablePair.of(BASE_NORMALIZATION_IMAGE_NAME, DestinationType.REDSHIFT))
          .put("airbyte/destination-snowflake", ImmutablePair.of(BASE_NORMALIZATION_IMAGE_NAME, DestinationType.SNOWFLAKE))
>>>>>>> abf01597
          .build();

  public static NormalizationRunner create(final String imageName, final ProcessFactory processFactory) {
    final String imageNameWithoutTag = imageName.split(":")[0];
    if (NORMALIZATION_MAPPING.containsKey(imageNameWithoutTag)) {
      final var valuePair = NORMALIZATION_MAPPING.get(imageNameWithoutTag);
      return new DefaultNormalizationRunner(
          valuePair.getRight(),
          processFactory,
          String.format("%s:%s", valuePair.getLeft(), NORMALIZATION_VERSION));
    } else {
      throw new IllegalStateException(
          String.format("Requested normalization for %s, but it is not included in the normalization mappings.", imageName));
    }
  }

}<|MERGE_RESOLUTION|>--- conflicted
+++ resolved
@@ -12,19 +12,6 @@
 
 public class NormalizationRunnerFactory {
 
-<<<<<<< HEAD
-  static final Map<String, DefaultNormalizationRunner.DestinationType> NORMALIZATION_MAPPING =
-      ImmutableMap.<String, DefaultNormalizationRunner.DestinationType>builder()
-          .put("airbyte/destination-bigquery", DefaultNormalizationRunner.DestinationType.BIGQUERY)
-          .put("airbyte/destination-postgres", DefaultNormalizationRunner.DestinationType.POSTGRES)
-          .put("airbyte/destination-postgres-strict-encrypt", DefaultNormalizationRunner.DestinationType.POSTGRES)
-          .put("airbyte/destination-redshift", DefaultNormalizationRunner.DestinationType.REDSHIFT)
-          .put("airbyte/destination-snowflake", DefaultNormalizationRunner.DestinationType.SNOWFLAKE)
-          .put("airbyte/destination-mysql", DefaultNormalizationRunner.DestinationType.MYSQL)
-          .put("airbyte/destination-mysql-strict-encrypt", DefaultNormalizationRunner.DestinationType.MYSQL)
-          .put("airbyte/destination-mssql", DefaultNormalizationRunner.DestinationType.MSSQL)
-          .put("airbyte/destination-mssql-strict-encrypt", DefaultNormalizationRunner.DestinationType.MSSQL)
-=======
   public static final String BASE_NORMALIZATION_IMAGE_NAME = "airbyte/normalization";
   public static final String NORMALIZATION_VERSION = "0.1.56";
 
@@ -40,7 +27,6 @@
           .put("airbyte/destination-postgres-strict-encrypt", ImmutablePair.of(BASE_NORMALIZATION_IMAGE_NAME, DestinationType.POSTGRES))
           .put("airbyte/destination-redshift", ImmutablePair.of(BASE_NORMALIZATION_IMAGE_NAME, DestinationType.REDSHIFT))
           .put("airbyte/destination-snowflake", ImmutablePair.of(BASE_NORMALIZATION_IMAGE_NAME, DestinationType.SNOWFLAKE))
->>>>>>> abf01597
           .build();
 
   public static NormalizationRunner create(final String imageName, final ProcessFactory processFactory) {
