/*
 * Copyright (c) 2021 Airbyte, Inc., all rights reserved.
 */

package io.airbyte.integrations.destination.snowflake;

import static java.util.stream.Collectors.joining;

import com.fasterxml.jackson.databind.JsonNode;
<<<<<<< HEAD
import io.airbyte.commons.json.Jsons;
=======
import com.google.common.collect.ImmutableMap;
import io.airbyte.db.Databases;
>>>>>>> 9a4eec05
import io.airbyte.db.jdbc.DefaultJdbcDatabase;
import io.airbyte.db.jdbc.JdbcDatabase;
<<<<<<< HEAD
import java.io.IOException;
import java.net.URI;
import java.net.URLEncoder;
import java.net.http.HttpClient;
import java.net.http.HttpRequest;
import java.net.http.HttpRequest.BodyPublisher;
import java.net.http.HttpRequest.BodyPublishers;
import java.net.http.HttpResponse;
import java.nio.charset.StandardCharsets;
import java.sql.Connection;
import java.sql.DriverManager;
import java.sql.SQLException;
import java.time.Duration;
import java.util.Base64;
import java.util.HashMap;
import java.util.Map;
import java.util.Properties;
import org.slf4j.Logger;
import org.slf4j.LoggerFactory;
=======
import java.time.Duration;
import java.util.Map;
import javax.sql.DataSource;
>>>>>>> 9a4eec05

/**
 * SnowflakeDatabase contains helpers to create connections to and run queries on Snowflake.
 */
public class SnowflakeDatabase {

  private static final Duration NETWORK_TIMEOUT = Duration.ofMinutes(1);
  private static final Duration QUERY_TIMEOUT = Duration.ofHours(3);
  private static final SnowflakeSQLNameTransformer nameTransformer = new SnowflakeSQLNameTransformer();
  private static final String DRIVER_CLASS_NAME = "net.snowflake.client.jdbc.SnowflakeDriver";

<<<<<<< HEAD
  private static final String REFRESH_TOKEN_URL = "https://%s/oauth/token-request";
  private static final HttpClient httpClient = HttpClient.newBuilder()
      .version(HttpClient.Version.HTTP_2)
      .connectTimeout(Duration.ofSeconds(10))
      .build();

  public static Connection getConnection(final JsonNode config) throws SQLException {

    final StringBuilder jdbcUrl = new StringBuilder(String.format("jdbc:snowflake://%s/?",
        config.get("host").asText()));

    final Properties properties = new Properties();

    final JsonNode credentials = config.get("credentials");
    if (credentials.has("auth_type") && "Client".equals(credentials.get("auth_type").asText())) {
      // OAuth login option is selected on UI
      final String accessToken;
      try {
        // accessToken is only valid for 10 minutes. So we need to get a new one before processing new
        // stream
        accessToken = getAccessTokenUsingRefreshToken(config.get("host").asText(), credentials.get("client_id").asText(),
            credentials.get("client_secret").asText(), credentials.get("refresh_token").asText());
      } catch (IOException e) {
        throw new RuntimeException(e);
      }
      properties.put("authenticator", "oauth");
      properties.put("token", accessToken);
    } else {
      // Username and pass login option is selected on UI
      properties.put("user", credentials.get("username").asText());
      properties.put("password", credentials.get("password").asText());
    }

    properties.put("warehouse", config.get("warehouse").asText());
    properties.put("database", config.get("database").asText());
    properties.put("role", config.get("role").asText());
    properties.put("schema", nameTransformer.getIdentifier(config.get("schema").asText()));

    properties.put("networkTimeout", Math.toIntExact(NETWORK_TIMEOUT.toSeconds()));
    properties.put("queryTimeout", Math.toIntExact(QUERY_TIMEOUT.toSeconds()));
    // allows queries to contain any number of statements.
    properties.put("MULTI_STATEMENT_COUNT", 0);

    // https://docs.snowflake.com/en/user-guide/jdbc-parameters.html#application
    // identify airbyte traffic to snowflake to enable partnership & optimization opportunities
    properties.put("application", "airbyte");
    // Needed for JDK17 - see
    // https://stackoverflow.com/questions/67409650/snowflake-jdbc-driver-internal-error-fail-to-retrieve-row-count-for-first-arrow
    properties.put("JDBC_QUERY_RESULT_FORMAT", "JSON");

    // https://docs.snowflake.com/en/user-guide/jdbc-configure.html#jdbc-driver-connection-string
=======
  private static DataSource createDataSource(final JsonNode config) {
    final String host = config.get("host").asText();
    final String username = config.get("username").asText();
    final String password = config.get("password").asText();

    final StringBuilder jdbcUrl = new StringBuilder(String.format("jdbc:snowflake://%s/?", host));
>>>>>>> 9a4eec05
    if (config.has("jdbc_url_params")) {
      jdbcUrl.append(config.get("jdbc_url_params").asText());
    }

    final Map<String, String> properties = new ImmutableMap.Builder<String, String>()
        .put("warehouse", config.get("warehouse").asText())
        .put("database", config.get("database").asText())
        .put("role", config.get("role").asText())
        .put("schema", nameTransformer.getIdentifier(config.get("schema").asText()))
        .put("networkTimeout", String.valueOf(Math.toIntExact(NETWORK_TIMEOUT.toSeconds())))
        .put("queryTimeout", String.valueOf(Math.toIntExact(QUERY_TIMEOUT.toSeconds())))
        // allows queries to contain any number of statements
        .put("MULTI_STATEMENT_COUNT", "0")
        // https://docs.snowflake.com/en/user-guide/jdbc-parameters.html#application
        // identify airbyte traffic to snowflake to enable partnership & optimization opportunities
        .put("application", "airbyte")
        // Needed for JDK17 - see
        // https://stackoverflow.com/questions/67409650/snowflake-jdbc-driver-internal-error-fail-to-retrieve-row-count-for-first-arrow
        .put("JDBC_QUERY_RESULT_FORMAT", "JSON")
        .build();

    return Databases.createBasicDataSource(username, password, jdbcUrl.toString(), DRIVER_CLASS_NAME, properties);
  }

  private static String getAccessTokenUsingRefreshToken(final String hostName,
                                                        final String clientId,
                                                        final String clientSecret,
                                                        final String refreshCode)
      throws IOException {
    final var refreshTokenUri = String.format(REFRESH_TOKEN_URL, hostName);
    final Map<String, String> requestBody = new HashMap<>();
    requestBody.put("grant_type", "refresh_token");
    requestBody.put("refresh_token", refreshCode);

    try {
      BodyPublisher bodyPublisher = BodyPublishers.ofString(requestBody.keySet().stream()
          .map(key -> key + "=" + URLEncoder.encode(requestBody.get(key), StandardCharsets.UTF_8))
          .collect(joining("&")));

      final HttpRequest request = HttpRequest.newBuilder()
          .POST(bodyPublisher)
          .uri(URI.create(refreshTokenUri))
          .header("Content-Type", "application/x-www-form-urlencoded")
          .header("Accept", "application/json")
          .header("Authorization", "Basic " + new String(
              Base64.getEncoder().encode((clientId + ":" + clientSecret).getBytes())))
          .build();

      final HttpResponse<String> response = httpClient.send(request,
          HttpResponse.BodyHandlers.ofString());

      final JsonNode jsonResponse = Jsons.deserialize(response.body());
      if (jsonResponse.has("access_token")) {
        return jsonResponse.get("access_token").asText();
      } else {
        throw new RuntimeException("Failed to obtain accessToken using refresh token. " + jsonResponse);
      }
    } catch (final InterruptedException e) {
      throw new IOException("Failed to refreshToken", e);
    }
  }

  public static JdbcDatabase getDatabase(final JsonNode config) {
    final DataSource dataSource = createDataSource(config);
    return new DefaultJdbcDatabase(dataSource);
  }

}<|MERGE_RESOLUTION|>--- conflicted
+++ resolved
@@ -4,42 +4,14 @@
 
 package io.airbyte.integrations.destination.snowflake;
 
-import static java.util.stream.Collectors.joining;
-
 import com.fasterxml.jackson.databind.JsonNode;
-<<<<<<< HEAD
-import io.airbyte.commons.json.Jsons;
-=======
 import com.google.common.collect.ImmutableMap;
 import io.airbyte.db.Databases;
->>>>>>> 9a4eec05
 import io.airbyte.db.jdbc.DefaultJdbcDatabase;
 import io.airbyte.db.jdbc.JdbcDatabase;
-<<<<<<< HEAD
-import java.io.IOException;
-import java.net.URI;
-import java.net.URLEncoder;
-import java.net.http.HttpClient;
-import java.net.http.HttpRequest;
-import java.net.http.HttpRequest.BodyPublisher;
-import java.net.http.HttpRequest.BodyPublishers;
-import java.net.http.HttpResponse;
-import java.nio.charset.StandardCharsets;
-import java.sql.Connection;
-import java.sql.DriverManager;
-import java.sql.SQLException;
-import java.time.Duration;
-import java.util.Base64;
-import java.util.HashMap;
-import java.util.Map;
-import java.util.Properties;
-import org.slf4j.Logger;
-import org.slf4j.LoggerFactory;
-=======
 import java.time.Duration;
 import java.util.Map;
 import javax.sql.DataSource;
->>>>>>> 9a4eec05
 
 /**
  * SnowflakeDatabase contains helpers to create connections to and run queries on Snowflake.
@@ -51,66 +23,12 @@
   private static final SnowflakeSQLNameTransformer nameTransformer = new SnowflakeSQLNameTransformer();
   private static final String DRIVER_CLASS_NAME = "net.snowflake.client.jdbc.SnowflakeDriver";
 
-<<<<<<< HEAD
-  private static final String REFRESH_TOKEN_URL = "https://%s/oauth/token-request";
-  private static final HttpClient httpClient = HttpClient.newBuilder()
-      .version(HttpClient.Version.HTTP_2)
-      .connectTimeout(Duration.ofSeconds(10))
-      .build();
-
-  public static Connection getConnection(final JsonNode config) throws SQLException {
-
-    final StringBuilder jdbcUrl = new StringBuilder(String.format("jdbc:snowflake://%s/?",
-        config.get("host").asText()));
-
-    final Properties properties = new Properties();
-
-    final JsonNode credentials = config.get("credentials");
-    if (credentials.has("auth_type") && "Client".equals(credentials.get("auth_type").asText())) {
-      // OAuth login option is selected on UI
-      final String accessToken;
-      try {
-        // accessToken is only valid for 10 minutes. So we need to get a new one before processing new
-        // stream
-        accessToken = getAccessTokenUsingRefreshToken(config.get("host").asText(), credentials.get("client_id").asText(),
-            credentials.get("client_secret").asText(), credentials.get("refresh_token").asText());
-      } catch (IOException e) {
-        throw new RuntimeException(e);
-      }
-      properties.put("authenticator", "oauth");
-      properties.put("token", accessToken);
-    } else {
-      // Username and pass login option is selected on UI
-      properties.put("user", credentials.get("username").asText());
-      properties.put("password", credentials.get("password").asText());
-    }
-
-    properties.put("warehouse", config.get("warehouse").asText());
-    properties.put("database", config.get("database").asText());
-    properties.put("role", config.get("role").asText());
-    properties.put("schema", nameTransformer.getIdentifier(config.get("schema").asText()));
-
-    properties.put("networkTimeout", Math.toIntExact(NETWORK_TIMEOUT.toSeconds()));
-    properties.put("queryTimeout", Math.toIntExact(QUERY_TIMEOUT.toSeconds()));
-    // allows queries to contain any number of statements.
-    properties.put("MULTI_STATEMENT_COUNT", 0);
-
-    // https://docs.snowflake.com/en/user-guide/jdbc-parameters.html#application
-    // identify airbyte traffic to snowflake to enable partnership & optimization opportunities
-    properties.put("application", "airbyte");
-    // Needed for JDK17 - see
-    // https://stackoverflow.com/questions/67409650/snowflake-jdbc-driver-internal-error-fail-to-retrieve-row-count-for-first-arrow
-    properties.put("JDBC_QUERY_RESULT_FORMAT", "JSON");
-
-    // https://docs.snowflake.com/en/user-guide/jdbc-configure.html#jdbc-driver-connection-string
-=======
   private static DataSource createDataSource(final JsonNode config) {
     final String host = config.get("host").asText();
     final String username = config.get("username").asText();
     final String password = config.get("password").asText();
 
     final StringBuilder jdbcUrl = new StringBuilder(String.format("jdbc:snowflake://%s/?", host));
->>>>>>> 9a4eec05
     if (config.has("jdbc_url_params")) {
       jdbcUrl.append(config.get("jdbc_url_params").asText());
     }
@@ -135,44 +53,6 @@
     return Databases.createBasicDataSource(username, password, jdbcUrl.toString(), DRIVER_CLASS_NAME, properties);
   }
 
-  private static String getAccessTokenUsingRefreshToken(final String hostName,
-                                                        final String clientId,
-                                                        final String clientSecret,
-                                                        final String refreshCode)
-      throws IOException {
-    final var refreshTokenUri = String.format(REFRESH_TOKEN_URL, hostName);
-    final Map<String, String> requestBody = new HashMap<>();
-    requestBody.put("grant_type", "refresh_token");
-    requestBody.put("refresh_token", refreshCode);
-
-    try {
-      BodyPublisher bodyPublisher = BodyPublishers.ofString(requestBody.keySet().stream()
-          .map(key -> key + "=" + URLEncoder.encode(requestBody.get(key), StandardCharsets.UTF_8))
-          .collect(joining("&")));
-
-      final HttpRequest request = HttpRequest.newBuilder()
-          .POST(bodyPublisher)
-          .uri(URI.create(refreshTokenUri))
-          .header("Content-Type", "application/x-www-form-urlencoded")
-          .header("Accept", "application/json")
-          .header("Authorization", "Basic " + new String(
-              Base64.getEncoder().encode((clientId + ":" + clientSecret).getBytes())))
-          .build();
-
-      final HttpResponse<String> response = httpClient.send(request,
-          HttpResponse.BodyHandlers.ofString());
-
-      final JsonNode jsonResponse = Jsons.deserialize(response.body());
-      if (jsonResponse.has("access_token")) {
-        return jsonResponse.get("access_token").asText();
-      } else {
-        throw new RuntimeException("Failed to obtain accessToken using refresh token. " + jsonResponse);
-      }
-    } catch (final InterruptedException e) {
-      throw new IOException("Failed to refreshToken", e);
-    }
-  }
-
   public static JdbcDatabase getDatabase(final JsonNode config) {
     final DataSource dataSource = createDataSource(config);
     return new DefaultJdbcDatabase(dataSource);
